--- conflicted
+++ resolved
@@ -75,16 +75,10 @@
 
         Ok(SuccessResponse::new(referrer.referral_code))
     } else {
-<<<<<<< HEAD
         return Err(AppError::Database(DbError::AddressNotFound(format!(
             "Referrer not found for code '{}'",
             submitted_code
         ))));
-=======
-        return Err(AppError::Handler(HandlerError::Referral(
-            ReferralHandlerError::ReferralNotFound(String::from("Referrer address not found!")),
-        )));
->>>>>>> 51556053
     }
 }
 
