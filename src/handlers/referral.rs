use axum::{
    extract::{self, State},
    Extension, Json,
};

use crate::{
    handlers::HandlerError,
    http_server::AppState,
    models::{
        address::Address,
        referrals::{Referral, ReferralData, ReferralInput},
    },
    AppError,
};

use super::SuccessResponse;

#[derive(Debug, thiserror::Error)]
pub enum ReferralHandlerError {
    #[error("{0}")]
    ReferralNotFound(String),
    #[error("{0}")]
    InvalidReferral(String),
    #[error("{0}")]
    DuplicateReferral(String),
}

pub async fn handle_add_referral(
    State(state): State<AppState>,
    Extension(user): Extension<Address>,
    extract::Json(referral_input): Json<ReferralInput>,
) -> Result<Json<SuccessResponse<String>>, AppError> {
    tracing::debug!("Lookup referral code owner...");
    let submitted_code = referral_input.referral_code.to_lowercase();
    let referrer = state.db.addresses.find_by_referral_code(&submitted_code).await?;

    let referee_address = &user.quan_address.0;
    if let Some(referrer) = referrer {
        if referrer.quan_address.0 == *referee_address {
            return Err(AppError::Handler(HandlerError::Referral(
                ReferralHandlerError::InvalidReferral(String::from("Self referral is not allowed!")),
            )));
        };

        // Check if referral already exists
        let existing_referral = state.db.referrals.find_by_referee(referee_address.clone()).await?;

        if existing_referral.is_some() {
            return Err(AppError::Handler(HandlerError::Referral(
                ReferralHandlerError::DuplicateReferral("Referrer was already set".to_string()),
            )));
        }

        let referral_data = ReferralData {
            referrer_address: referrer.quan_address.0.clone(),
            referee_address: referee_address.clone(),
        };

        let referral = Referral::new(referral_data)?;

        tracing::debug!("Saving referral to DB...");
        state.db.referrals.create(&referral).await?;
        state
            .db
            .addresses
            .increment_referrals_count(&referrer.quan_address.0)
            .await?;

        Ok(SuccessResponse::new(referrer.referral_code))
    } else {
        return Err(AppError::Handler(HandlerError::Referral(
            ReferralHandlerError::ReferralNotFound(format!("Referrer not found for code '{}'", submitted_code)),
        )));
    }
}

pub async fn handle_get_referral_by_referee(
    State(state): State<AppState>,
    extract::Path(referee_address): extract::Path<String>,
) -> Result<Json<SuccessResponse<Referral>>, AppError> {
    tracing::debug!("Lookup referral code owner...");
    let referral = state.db.referrals.find_by_referee(referee_address).await?;

    if let Some(referral) = referral {
        Ok(SuccessResponse::new(referral))
    } else {
        Err(AppError::Handler(HandlerError::Referral(
            ReferralHandlerError::ReferralNotFound(String::from("Referee doesn't have referral")),
        )))
    }
}

#[cfg(test)]
mod tests {
    use axum::extract::Path;

    use super::*;
<<<<<<< HEAD
    use crate::models::address::AddressInput;
    use crate::repositories::address::AddressRepository;
    use crate::utils::test_app_state::create_test_app_state;
=======
    use crate::metrics::Metrics;
    use crate::utils::test_db::reset_database;
    use crate::GraphqlClient;
    use crate::{config::Config, db_persistence::DbPersistence, repositories::address::AddressRepository};
    use std::sync::Arc;

    // Helper to set up a test AppState with a connection to a real test DB.
    async fn setup_test_app_state() -> AppState {
        let config = Config::load_test_env().expect("Failed to load test configuration");
        let db = DbPersistence::new(config.get_database_url()).await.unwrap();
        let graphql_client = GraphqlClient::new(db.clone(), config.candidates.graphql_url.clone());

        reset_database(&db.pool).await;

        AppState {
            db: Arc::new(db),
            metrics: Arc::new(Metrics::new()),
            graphql_client: Arc::new(graphql_client),
            config: Arc::new(config),
            challenges: Arc::new(tokio::sync::RwLock::new(std::collections::HashMap::new())),
        }
    }
>>>>>>> 964199ed

    // Helper to create a persisted address for tests.
    async fn create_persisted_address(repo: &AddressRepository, id: &str) -> Address {
        let input = AddressInput {
            quan_address: format!("qz_test_address_{}", id),
            eth_address: None,
            referral_code: format!("REF{}", id),
        };
        let address = Address::new(input).unwrap();
        repo.create(&address).await.unwrap();
        address
    }

    #[tokio::test]
    async fn test_add_referral_success() {
        // Arrange
        let state = create_test_app_state().await;
        // Referrals require existing addresses, so we create them first.
        let referrer = create_persisted_address(&state.db.addresses, "referrer_01").await;
        let input = ReferralInput {
            referral_code: referrer.referral_code,
        };

        // Authenticated user must match the referee - create and persist the referee
        let referee_address = "qz_a_valid_referee_address".to_string();
        let auth_user = Address::new(AddressInput {
            quan_address: referee_address.clone(),
            eth_address: None,
            referral_code: crate::utils::generate_referral_code::generate_referral_code(referee_address.clone())
                .await
                .unwrap(),
        })
        .unwrap();

        // Persist the referee to the database since authenticated users must exist
        state.db.addresses.create(&auth_user).await.unwrap();

        // Act: Call the handler function directly.
        let result = handle_add_referral(State(state.clone()), Extension(auth_user), Json(input.clone())).await;

        print!("result: {:?}", result);

        // Assert: Check the handler's response.
        assert!(result.is_ok());
        let response = result.unwrap();
        assert!(
            response.data == input.referral_code,
            "Expected the same input referral code as response data"
        );

        // Assert: Verify the database state was changed correctly.
        let referrer = state
            .db
            .addresses
            .find_by_referral_code(&input.referral_code)
            .await
            .unwrap();

        assert!(referrer.is_some(), "Referrer address should have been created");

        let referrals = state
            .db
            .referrals
            .find_all_by_referrer(referrer.unwrap().quan_address.0.clone())
            .await
            .unwrap();
        assert_eq!(referrals.len(), 1);
        assert_eq!(referrals[0].referee_address.0, referee_address);

        let referee = state.db.addresses.find_by_id(&referee_address).await.unwrap();

        assert!(referee.is_some(), "Referee address should exist in database");
    }

    #[tokio::test]
    async fn test_get_referral_by_referee() {
        // Arrange
        let state = create_test_app_state().await;
        // Referrals require existing addresses, so we create them first.
        let referrer = create_persisted_address(&state.db.addresses, "referrer_01").await;
        let referee = create_persisted_address(&state.db.addresses, "referee_01").await;
        let referral_data = ReferralData {
            referrer_address: referrer.quan_address.0,
            referee_address: referee.quan_address.0,
        };
        let new_referral = Referral::new(referral_data.clone()).unwrap();
        state.db.referrals.create(&new_referral).await.unwrap();

        let result =
            handle_get_referral_by_referee(State(state.clone()), Path(referral_data.referee_address.clone())).await;

        // Assert: Check the handler's response.
        assert!(result.is_ok());
        let response = result.unwrap();
        assert!(
            response.data.referee_address.0 == referral_data.referee_address,
            "Expected the same input referee address as response data"
        );
    }

    #[tokio::test]
    async fn test_add_referral_invalid_referee_input() {
        // Arrange
        let state = create_test_app_state().await;
        // Referrals require existing addresses, so we create them first.
        let referrer = create_persisted_address(&state.db.addresses, "referrer_01").await;

        // This address is too short and will fail validation in `Referral::new`.
        let _input = ReferralInput {
            referral_code: referrer.referral_code,
        };

        // Act - Use an invalid address that will fail validation
        let invalid_address = "qzshort".to_string();
        let auth_user_result = Address::new(AddressInput {
            quan_address: invalid_address.clone(),
            eth_address: None,
            referral_code: crate::utils::generate_referral_code::generate_referral_code(invalid_address.clone())
                .await
                .unwrap(),
        });

        // Assert - Address creation should fail due to invalid input
        assert!(auth_user_result.is_err());
        let error = auth_user_result.unwrap_err();
        assert!(matches!(error, crate::models::ModelError::InvalidInput));

        // Verify that no records were created in the database.
        let addresses = state.db.addresses.find_all().await.unwrap();
        assert!(
            addresses.len() == 1,
            "No addresses should be created on validation failure"
        );
    }

    #[tokio::test]
    async fn test_add_referral_duplicate() {
        // Arrange
        let state = create_test_app_state().await;
        let referrer = create_persisted_address(&state.db.addresses, "referrer_01").await;
        let referee = create_persisted_address(&state.db.addresses, "referee_01").await;

        let input = ReferralInput {
            referral_code: referrer.referral_code,
        };

        // Act: Call the handler function directly for the first time
        let result1 = handle_add_referral(State(state.clone()), Extension(referee.clone()), Json(input.clone())).await;

        // Assert: First call should succeed
        assert!(result1.is_ok());

        // Act: Call the handler function directly for the second time
<<<<<<< HEAD
        let result2 =
            handle_add_referral(State(state.clone()), Extension(referee), Json(input)).await;
=======
        let result2 = handle_add_referral(State(state.clone()), Extension(referee), Json(input)).await;
>>>>>>> 964199ed

        // Assert: Second call should fail with duplicate referral error
        assert!(result2.is_err());
        let error = result2.unwrap_err();
        assert!(matches!(
            error,
            AppError::Handler(HandlerError::Referral(
                ReferralHandlerError::DuplicateReferral(_)
            ))
        ));
    }
}<|MERGE_RESOLUTION|>--- conflicted
+++ resolved
@@ -95,34 +95,9 @@
     use axum::extract::Path;
 
     use super::*;
-<<<<<<< HEAD
     use crate::models::address::AddressInput;
     use crate::repositories::address::AddressRepository;
     use crate::utils::test_app_state::create_test_app_state;
-=======
-    use crate::metrics::Metrics;
-    use crate::utils::test_db::reset_database;
-    use crate::GraphqlClient;
-    use crate::{config::Config, db_persistence::DbPersistence, repositories::address::AddressRepository};
-    use std::sync::Arc;
-
-    // Helper to set up a test AppState with a connection to a real test DB.
-    async fn setup_test_app_state() -> AppState {
-        let config = Config::load_test_env().expect("Failed to load test configuration");
-        let db = DbPersistence::new(config.get_database_url()).await.unwrap();
-        let graphql_client = GraphqlClient::new(db.clone(), config.candidates.graphql_url.clone());
-
-        reset_database(&db.pool).await;
-
-        AppState {
-            db: Arc::new(db),
-            metrics: Arc::new(Metrics::new()),
-            graphql_client: Arc::new(graphql_client),
-            config: Arc::new(config),
-            challenges: Arc::new(tokio::sync::RwLock::new(std::collections::HashMap::new())),
-        }
-    }
->>>>>>> 964199ed
 
     // Helper to create a persisted address for tests.
     async fn create_persisted_address(repo: &AddressRepository, id: &str) -> Address {
@@ -276,21 +251,14 @@
         assert!(result1.is_ok());
 
         // Act: Call the handler function directly for the second time
-<<<<<<< HEAD
-        let result2 =
-            handle_add_referral(State(state.clone()), Extension(referee), Json(input)).await;
-=======
         let result2 = handle_add_referral(State(state.clone()), Extension(referee), Json(input)).await;
->>>>>>> 964199ed
 
         // Assert: Second call should fail with duplicate referral error
         assert!(result2.is_err());
         let error = result2.unwrap_err();
         assert!(matches!(
             error,
-            AppError::Handler(HandlerError::Referral(
-                ReferralHandlerError::DuplicateReferral(_)
-            ))
+            AppError::Handler(HandlerError::Referral(ReferralHandlerError::DuplicateReferral(_)))
         ));
     }
 }