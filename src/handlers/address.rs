--- conflicted
+++ resolved
@@ -9,13 +9,9 @@
     handlers::{HandlerError, PaginationMetadata, QueryParams},
     http_server::AppState,
     models::address::{
-<<<<<<< HEAD
-        Address, AddressStatsResponse, AssociateEthAddressRequest, AssociateEthAddressResponse,
-        PaginatedAddressesResponse, RewardProgramStatusPayload, SyncTransfersResponse,
-=======
         Address, AddressStatsResponse, AggregateStatsQueryParams, AssociateEthAddressRequest,
-        AssociateEthAddressResponse, RewardProgramStatusPayload, SyncTransfersResponse,
->>>>>>> 97cf1fd1
+        AssociateEthAddressResponse, PaginatedAddressesResponse, RewardProgramStatusPayload,
+        SyncTransfersResponse,
     },
     AppError,
 };
