--- conflicted
+++ resolved
@@ -175,17 +175,18 @@
     let session_id = match cookies.get("oauth_session") {
         Some(cookie) => cookie.value().to_string(),
         None => {
-            return Err(AppError::Handler(HandlerError::Auth(
-                AuthHandlerError::OAuth("No session cookie found. Please try again.".to_string()),
-            )))
+            return Err(AppError::Handler(HandlerError::Auth(AuthHandlerError::OAuth(
+                "No session cookie found. Please try again.".to_string(),
+            ))))
         }
     };
 
     let verifier = {
         let Some(chal) = state.oauth_sessions.lock().unwrap().remove(&session_id) else {
-            return Err(AppError::Handler(HandlerError::Auth(
-                AuthHandlerError::OAuth(format!("Session {} expired or invalid", &session_id)),
-            )));
+            return Err(AppError::Handler(HandlerError::Auth(AuthHandlerError::OAuth(format!(
+                "Session {} expired or invalid",
+                &session_id
+            )))));
         };
 
         chal
@@ -208,33 +209,14 @@
 
 #[cfg(test)]
 mod tests {
-<<<<<<< HEAD
     use crate::{routes::auth::auth_routes, utils::test_app_state::create_test_app_state};
-=======
-    use super::*;
-    use crate::{db_persistence::DbPersistence, metrics::Metrics, routes::auth::auth_routes, Config, GraphqlClient};
->>>>>>> 964199ed
     use axum::{body::Body, http};
     use sp_core::crypto::{self, Ss58AddressFormat, Ss58Codec};
     use sp_runtime::traits::IdentifyAccount;
     use tower::ServiceExt;
 
     async fn test_app() -> axum::Router {
-<<<<<<< HEAD
         let state = create_test_app_state().await;
-=======
-        let config = Config::load_test_env().expect("Failed to load test configuration");
-        let db = DbPersistence::new_unmigrated(config.get_database_url()).await.unwrap();
-        let graphql_client = GraphqlClient::new(db.clone(), config.candidates.graphql_url.clone());
-
-        let state = AppState {
-            db: Arc::new(db),
-            metrics: Arc::new(Metrics::new()),
-            graphql_client: Arc::new(graphql_client),
-            config: Arc::new(config),
-            challenges: Arc::new(tokio::sync::RwLock::new(std::collections::HashMap::new())),
-        };
->>>>>>> 964199ed
         auth_routes(state.clone()).with_state(state)
     }
 
