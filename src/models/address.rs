use chrono::{DateTime, Utc};
use serde::{Deserialize, Serialize};
use sqlx::{postgres::PgRow, FromRow, Row};

use crate::{
    handlers::PaginationMetadata, models::{ModelError, ModelResult}, utils::eth_address_validator::is_valid_eth_address
};

#[derive(Debug, Deserialize, Serialize, Clone, sqlx::Type)]
#[sqlx(transparent)]
pub struct QuanAddress(pub String);
impl QuanAddress {
    pub fn from(input: &str) -> Result<Self, String> {
        if input.is_empty() {
            return Err(String::from("Quan address shouldn't be empty."));
        }

        if !input.starts_with("qz") || input.len() <= 10 {
            return Err(String::from("Invalid address format."));
        }

        Ok(QuanAddress(input.to_string()))
    }
}

#[derive(Debug, Deserialize, Serialize, Clone, sqlx::Type)]
#[sqlx(transparent)]
pub struct ETHAddress(pub Option<String>);
impl ETHAddress {
    pub fn from(input: Option<&str>) -> Result<Self, String> {
        if let Some(val) = input {
            if !is_valid_eth_address(val) {
                return Err(String::from("Invalid ETH address"));
            }

            Ok(ETHAddress(Some(val.to_string())))
        } else {
            Ok(ETHAddress(None))
        }
    }
}

#[derive(Debug, Serialize, Deserialize, Clone)]
pub struct Address {
    pub quan_address: QuanAddress,
    pub eth_address: ETHAddress,
    pub referral_code: String,
    pub referrals_count: i32,
    pub is_reward_program_participant: bool,
    pub last_selected_at: Option<DateTime<Utc>>,
    pub created_at: Option<DateTime<Utc>>,
}
impl Address {
    pub fn new(input: AddressInput) -> ModelResult<Self> {
        let quan_address = match QuanAddress::from(&input.quan_address) {
            Ok(name) => name,
            Err(e) => {
                tracing::error!(error = %e, "Invalid quan address input");
                return Err(ModelError::InvalidInput);
            }
        };

        let eth_address = match ETHAddress::from(input.eth_address.as_deref()) {
            Ok(eth_address) => eth_address,
            Err(e) => {
                tracing::error!(error = %e, "Invalid ETH address input");
                return Err(ModelError::InvalidInput);
            }
        };

        Ok(Address {
            quan_address,
            eth_address,
            referral_code: input.referral_code.to_lowercase(),
            is_reward_program_participant: false,
            referrals_count: 0,
            created_at: None,
            last_selected_at: None,
        })
    }
}
impl<'r> FromRow<'r, PgRow> for Address {
    fn from_row(row: &'r PgRow) -> Result<Self, sqlx::Error> {
        let quan_address = row.try_get("quan_address")?;
        let eth_address = row.try_get("eth_address")?;
        let referral_code = row.try_get("referral_code")?;
        let referrals_count = row.try_get("referrals_count")?;
        let is_reward_program_participant = row.try_get("is_reward_program_participant")?;
        let created_at = row.try_get("created_at")?;
        let last_selected_at = row.try_get("last_selected_at")?;

        Ok(Address {
            quan_address,
            eth_address,
            referral_code,
            referrals_count,
            is_reward_program_participant,
            created_at,
            last_selected_at,
        })
    }
}

// An unvalidated version that we can deserialize directly from JSON
#[derive(Debug, Deserialize)]
pub struct AddressInput {
    pub quan_address: String,
    pub eth_address: Option<String>,
    pub referral_code: String,
}

#[derive(Debug, Clone, Deserialize)]
pub struct NewAddressPayload {
    pub quan_address: String,
}

#[derive(Debug, Deserialize)]
pub struct AssociateEthAddressRequest {
    pub eth_address: String,
}

#[derive(Debug, Serialize)]
pub struct AssociateEthAddressResponse {
    pub success: bool,
    pub message: String,
}

#[derive(Debug, Serialize, Deserialize)]
pub struct SyncTransfersResponse {
    pub success: bool,
    pub message: String,
    pub transfers_processed: Option<usize>,
    pub addresses_stored: Option<usize>,
}

#[derive(Debug, Clone, Deserialize)]
pub struct RewardProgramStatusPayload {
    pub new_status: bool,
}

#[derive(Debug, Clone, Serialize, Deserialize)]
pub struct AddressStatsResponse {
    pub referrals: u64,
    pub referral_events: u64,
    pub immediate_txs: u64,
    pub reversible_txs: u64,
    pub mining_events: u64,
<<<<<<< HEAD
    pub mining_rewards: String
}

// Response struct with pagination metadata
#[derive(Debug, Serialize)]
pub struct PaginatedAddressesResponse {
    pub data: Vec<Address>,
    pub meta: PaginationMetadata,
=======
    pub mining_rewards: String,
}

#[derive(Debug, Clone, Deserialize)]
pub struct AggregateStatsQueryParams {
    #[serde(default)]
    pub addresses: Vec<String>,
>>>>>>> 97cf1fd1
}<|MERGE_RESOLUTION|>--- conflicted
+++ resolved
@@ -3,7 +3,9 @@
 use sqlx::{postgres::PgRow, FromRow, Row};
 
 use crate::{
-    handlers::PaginationMetadata, models::{ModelError, ModelResult}, utils::eth_address_validator::is_valid_eth_address
+    handlers::PaginationMetadata,
+    models::{ModelError, ModelResult},
+    utils::eth_address_validator::is_valid_eth_address,
 };
 
 #[derive(Debug, Deserialize, Serialize, Clone, sqlx::Type)]
@@ -145,8 +147,7 @@
     pub immediate_txs: u64,
     pub reversible_txs: u64,
     pub mining_events: u64,
-<<<<<<< HEAD
-    pub mining_rewards: String
+    pub mining_rewards: String,
 }
 
 // Response struct with pagination metadata
@@ -154,13 +155,10 @@
 pub struct PaginatedAddressesResponse {
     pub data: Vec<Address>,
     pub meta: PaginationMetadata,
-=======
-    pub mining_rewards: String,
 }
 
 #[derive(Debug, Clone, Deserialize)]
 pub struct AggregateStatsQueryParams {
     #[serde(default)]
     pub addresses: Vec<String>,
->>>>>>> 97cf1fd1
 }